//  :copyright: (c) 2016-2017 The Regents of the University of California.
//  :license: MIT, see LICENSE.md for more details.
/**
 *  \addtogroup shared_ref
 *  \brief Shared reference definition.
 */

#pragma once

#include <cassert>
#include <memory>


namespace ref
{
// MACROS
// ------

#define CHECK_NULLPTR(x)                                                \
    assert(bool(x) && "Pointer cannot be null.");


// OBJECTS
// -------


template <typename T>
class shared_ref
{
protected:
    std::shared_ptr<T> ptr;

public:
    typedef T element_type;

    shared_ref() = delete;
    shared_ref(const shared_ref<T>&) = default;
    shared_ref<T> & operator=(const shared_ref<T>&) = default;
    shared_ref(shared_ref<T> &&other);
    shared_ref<T> & operator=(shared_ref<T> &&other);

    template <typename Y>
    shared_ref(Y *ptr);

    template <typename Y, typename Deleter>
    shared_ref(Y *ptr, Deleter d);

    template <typename Y, typename Deleter, typename Alloc>
    shared_ref(Y *ptr, Deleter d, Alloc alloc);

    shared_ref(const std::shared_ptr<T> &ptr);

    template <typename Y>
    shared_ref(const std::shared_ptr<Y> &ptr);

    shared_ref(std::shared_ptr<T> &&ptr);

    template <typename Y>
    shared_ref(std::shared_ptr<Y> &&ptr);

    shared_ref<T> & operator=(const std::shared_ptr<T> &ptr);

    template <typename Y>
    shared_ref<T> & operator=(const std::shared_ptr<Y> &ptr);

    shared_ref<T> & operator=(std::shared_ptr<T> &&ptr);

    template <typename Y>
    shared_ref<T> & operator=(std::shared_ptr<Y> &&ptr);

    long use_count() const;
    bool unique() const;

    T & get() const;
    operator T&() const;
    T & operator*() const;
    T * operator->() const;

    void swap(shared_ref<T> &other);

    template <typename Archive>
    void serialize(Archive & archive,
        const uint32_t version);
};


// FUNCTIONS
// ---------


template <typename T, typename... Ts>
shared_ref<T> make_shared(Ts&&... ts)
{
    return shared_ref<T>(std::make_shared<T>(std::forward<Ts>(ts)...));
}


// IMPLEMENTATION
// --------------


template <typename T>
template <typename Y>
shared_ref<T>::shared_ref(Y *ptr)
{
    CHECK_NULLPTR(ptr);
    this->ptr.reset(ptr);
}


template <typename T>
template <typename Y, typename Deleter>
shared_ref<T>::shared_ref(Y *ptr, Deleter d)
{
    CHECK_NULLPTR(ptr);
    this->ptr.reset(ptr, d);
}


template <typename T>
template <typename Y, typename Deleter, typename Alloc>
shared_ref<T>::shared_ref(Y *ptr, Deleter d, Alloc alloc)
{
    CHECK_NULLPTR(ptr);
    this->ptr.reset(ptr, d, alloc);
}

template <typename T>
shared_ref<T>::shared_ref(const std::shared_ptr<T> &ptr)
{
    CHECK_NULLPTR(ptr);
    this->ptr = ptr;
}

template <typename T>
template <typename Y>
shared_ref<T>::shared_ref(const std::shared_ptr<Y> &ptr)
{
    CHECK_NULLPTR(ptr);
    this->ptr = ptr;
}

template <typename T>
shared_ref<T>::shared_ref(std::shared_ptr<T> &&ptr)
{
    CHECK_NULLPTR(ptr);
    this->ptr = std::move(ptr);
}

template <typename T>
template <typename Y>
shared_ref<T>::shared_ref(std::shared_ptr<Y> &&ptr)
{
    CHECK_NULLPTR(ptr);
    this->ptr = std::move(ptr);
}


template <typename T>
shared_ref<T> & shared_ref<T>::operator=(const std::shared_ptr<T> &ptr)
{
    CHECK_NULLPTR(ptr);
    this->ptr = ptr;
}


template <typename T>
template <typename Y>
shared_ref<T> & shared_ref<T>::operator=(const std::shared_ptr<Y> &ptr)
{
    CHECK_NULLPTR(ptr);
    this->ptr = ptr;
}


template <typename T>
shared_ref<T> & shared_ref<T>::operator=(std::shared_ptr<T> &&ptr)
{
    CHECK_NULLPTR(ptr);
    this->ptr = std::move(ptr);
}


template <typename T>
template <typename Y>
shared_ref<T> & shared_ref<T>::operator=(std::shared_ptr<Y> &&ptr)
{
    CHECK_NULLPTR(ptr);
    this->ptr = std::move(ptr);
}


template <typename T>
shared_ref<T>::shared_ref(shared_ref<T> &&other):
    ptr(other.ptr)
{}


template <typename T>
shared_ref<T> & shared_ref<T>::operator=(shared_ref<T> &&other)
{
    swap(other);
    return *this;
}


template <typename T>
long shared_ref<T>::use_count() const
{
    return ptr.use_count();
}


template <typename T>
bool shared_ref<T>::unique() const
{
    return ptr.unique();
}


template <typename T>
T & shared_ref<T>::get() const
{
    return *ptr;
}


template <typename T>
shared_ref<T>::operator T&() const
{
    return get();
}


template <typename T>
T & shared_ref<T>::operator*() const
{
    return get();
}


template <typename T>
T * shared_ref<T>::operator->() const
{
    return ptr.get();
}


template <typename T>
void shared_ref<T>::swap(shared_ref<T> &other)
{
    ptr.swap(other.ptr);
}

<<<<<<< HEAD
}   /* ref */
=======

template <typename T>
template <typename Archive>
void shared_ref<T>::serialize(Archive & archive,
    const uint32_t version)
{
    archive(ptr);
}
>>>>>>> 5932a911
<|MERGE_RESOLUTION|>--- conflicted
+++ resolved
@@ -252,15 +252,4 @@
     ptr.swap(other.ptr);
 }
 
-<<<<<<< HEAD
-}   /* ref */
-=======
-
-template <typename T>
-template <typename Archive>
-void shared_ref<T>::serialize(Archive & archive,
-    const uint32_t version)
-{
-    archive(ptr);
-}
->>>>>>> 5932a911
+}   /* ref */